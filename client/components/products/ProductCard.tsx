--- conflicted
+++ resolved
@@ -56,7 +56,7 @@
     }
   };
 
-  const stock = product.variant 
+  const stock = product.variant
     ? product.variantDetails?.reduce((acc, v) => acc + v.stock, 0) || 0
     : product.stock || 0;
 
@@ -73,127 +73,121 @@
   const defaultColors = ['#FF69B4', '#000000', '#8B4513', '#006400', '#FF8C00', '#808000'];
 
   return (
-<<<<<<< HEAD
-<div className="p-4 rounded-2xl inline-flex flex-col justify-start items-center gap-5 transition-shadow duration-300 group w-full">
-=======
-<div className="p-4 bg-white rounded-2xl inline-flex flex-col justify-start items-center gap-5 transition-shadow duration-300 group w-full">
->>>>>>> ada925f6
-  <Link href={`/products/${product._id}`} className="w-full">
-    {/* Product Image Container */}
-    <div className="relative aspect-[4/3] w-full bg-[#faf5f2] rounded-xl overflow-hidden">
-      <Image
-        src={getPrimaryImage()}
-        alt={product.name}
-        fill
-        className="object-cover transform group-hover:scale-105 transition-transform duration-300"
-        onError={(e) => {
-          e.currentTarget.src = '/products/product.png';
-        }}
-      />
+    <div className="p-4 bg-white rounded-2xl inline-flex flex-col justify-start items-center gap-5 transition-shadow duration-300 group w-full">
+      <Link href={`/products/${product._id}`} className="w-full">
+        {/* Product Image Container */}
+        <div className="relative aspect-[4/3] w-full bg-[#faf5f2] rounded-xl overflow-hidden">
+          <Image
+            src={getPrimaryImage()}
+            alt={product.name}
+            fill
+            className="object-cover transform group-hover:scale-105 transition-transform duration-300"
+            onError={(e) => {
+              e.currentTarget.src = '/products/product.png';
+            }}
+          />
 
-      {/* Wishlist Heart Icon */}
-      <button
-        onClick={handleWishlistToggle}
-        className="absolute top-3 right-3 bg-[#FFF4EC] backdrop-blur-sm p-2 rounded-full cursor-pointer hover:bg-[#FFF2EC] transition-colors"
-      >
-        <Heart
-          className={`h-5 w-5 ${
-            isInWishlist ? 'text-[#EE346C] fill-[#EE346C]' : 'text-gray-500'
-          }`}
-        />
-      </button>
+          {/* Wishlist Heart Icon */}
+          <button
+            onClick={handleWishlistToggle}
+            className="absolute top-3 right-3 bg-[#FFF4EC] backdrop-blur-sm p-2 rounded-full cursor-pointer hover:bg-[#FFF2EC] transition-colors"
+          >
+            <Heart
+              className={`h-5 w-5 ${isInWishlist ? 'text-[#EE346C] fill-[#EE346C]' : 'text-gray-500'
+                }`}
+            />
+          </button>
 
-      {/* Stock Badge */}
-      {stock > 0 && stock <= 5 && (
-        <div className="absolute top-3 left-3 bg-gray-100 text-gray-800 px-3 py-1.5 rounded-full text-xs font-semibold">
-          Only {stock} left
+          {/* Stock Badge */}
+          {stock > 0 && stock <= 5 && (
+            <div className="absolute top-3 left-3 bg-gray-100 text-gray-800 px-3 py-1.5 rounded-full text-xs font-semibold">
+              Only {stock} left
+            </div>
+          )}
         </div>
-      )}
-    </div>
-  </Link>
+      </Link>
 
-  {/* Product Details */}
-  <div className="w-full flex flex-col justify-start items-start gap-5">
-    <div className="w-full flex flex-col justify-start items-start gap-4">
-      <div className="w-full flex flex-col justify-start items-start gap-3.5">
-        {/* Product Name */}
-        <Link href={`/products/${product._id}`}>
-          <h3 className="text-primary text-lg font-medium leading-relaxed hover:text-[#4A2E15] transition-colors">
-            {product.name}
-          </h3>
-        </Link>
+      {/* Product Details */}
+      <div className="w-full flex flex-col justify-start items-start gap-5">
+        <div className="w-full flex flex-col justify-start items-start gap-4">
+          <div className="w-full flex flex-col justify-start items-start gap-3.5">
+            {/* Product Name */}
+            <Link href={`/products/${product._id}`}>
+              <h3 className="text-primary text-lg font-medium leading-relaxed hover:text-[#4A2E15] transition-colors">
+                {product.name}
+              </h3>
+            </Link>
 
-        {/* Color Swatches */}
-        <div className="flex items-center gap-2">
-          {(product.colors && product.colors.length > 0 ? product.colors : defaultColors).map((color, index) => (
-            <button
-              key={color}
-              type="button"
-              onClick={() => setSelectedColor(color)}
-              className={`w-4 h-4 rounded-full border-2 transition-all border-[#5E3A1C] focus:outline-none relative`}
-              style={{
-                background: `linear-gradient(white, white) padding-box, ${color} border-box`,
-                borderColor: selectedColor === color ? '#5E3A1C' : 'transparent',
-                borderWidth: '2px',
-                padding: '2px'
-              }}
-              title={color}
-              aria-label={`Select color ${color}`}
-            >
-              <span
-                className="block w-full h-full rounded-full"
-                style={{
-                  backgroundColor: color,
-                  display: 'block',
-                  width: '100%',
-                  height: '100%',
-                  boxSizing: 'border-box'
-                }}
-              />
-            </button>
-          ))}
-        </div>
+            {/* Color Swatches */}
+            <div className="flex items-center gap-2">
+              {(product.colors && product.colors.length > 0 ? product.colors : defaultColors).map((color, index) => (
+                <button
+                  key={color}
+                  type="button"
+                  onClick={() => setSelectedColor(color)}
+                  className={`w-4 h-4 rounded-full border-2 transition-all border-[#5E3A1C] focus:outline-none relative`}
+                  style={{
+                    background: `linear-gradient(white, white) padding-box, ${color} border-box`,
+                    borderColor: selectedColor === color ? '#5E3A1C' : 'transparent',
+                    borderWidth: '2px',
+                    padding: '2px'
+                  }}
+                  title={color}
+                  aria-label={`Select color ${color}`}
+                >
+                  <span
+                    className="block w-full h-full rounded-full"
+                    style={{
+                      backgroundColor: color,
+                      display: 'block',
+                      width: '100%',
+                      height: '100%',
+                      boxSizing: 'border-box'
+                    }}
+                  />
+                </button>
+              ))}
+            </div>
 
-        {/* Price & Rating */}
-        <div className="w-full flex justify-between items-center">
-          {/* Price */}
-          <div className="flex items-center gap-1">
-            <span className="text-[#5E3A1C] text-xl font-semibold leading-relaxed">
-              ₹{product.price.toLocaleString()}
-            </span>
+            {/* Price & Rating */}
+            <div className="w-full flex justify-between items-center">
+              {/* Price */}
+              <div className="flex items-center gap-1">
+                <span className="text-[#5E3A1C] text-xl font-semibold leading-relaxed">
+                  ₹{product.price.toLocaleString()}
+                </span>
+              </div>
+
+              {/* Rating */}
+              <div className="flex items-center gap-1">
+                {[...Array(5)].map((_, i) => (
+                  <Star
+                    key={i}
+                    className={`h-4 w-4 ${i < Math.floor(product.averageRating || 0)
+                        ? 'text-[#fbbf24] fill-[#fbbf24]'
+                        : 'text-[#d1d5db]'
+                      }`}
+                  />
+                ))}
+                <span className="ml-1 text-sm text-gray-600">
+                  ({product.totalReviews || 745})
+                </span>
+              </div>
+            </div>
           </div>
 
-          {/* Rating */}
-          <div className="flex items-center gap-1">
-            {[...Array(5)].map((_, i) => (
-              <Star
-                key={i}
-                className={`h-4 w-4 ${
-                  i < Math.floor(product.averageRating || 0)
-                    ? 'text-[#fbbf24] fill-[#fbbf24]'
-                    : 'text-[#d1d5db]'
-                }`}
-              />
-            ))}
-            <span className="ml-1 text-sm text-gray-600">
-              ({product.totalReviews || 745})
-            </span>
-          </div>
+          {/* Add to Cart */}
+          <button
+            onClick={handleAddToCart}
+            className="w-full px-4 py-3 border border-[#EE346C] rounded-md text-[#EE346C] bg-white font-semibold hover:bg-[#fef2f2] transition-colors flex justify-center items-center gap-2 disabled:opacity-50 disabled:cursor-not-allowed"
+            disabled={stock === 0}
+          >
+            <ShoppingCart className="h-5 w-5" />
+            <span>{stock > 0 ? 'Add to cart' : 'Out of Stock'}</span>
+          </button>
         </div>
       </div>
-
-      {/* Add to Cart */}
-      <button
-        onClick={handleAddToCart}
-        className="w-full px-4 py-3 border border-[#EE346C] rounded-md text-[#EE346C] bg-white font-semibold hover:bg-[#fef2f2] transition-colors flex justify-center items-center gap-2 disabled:opacity-50 disabled:cursor-not-allowed"
-        disabled={stock === 0}
-      >
-        <ShoppingCart className="h-5 w-5" />
-        <span>{stock > 0 ? 'Add to cart' : 'Out of Stock'}</span>
-      </button>
     </div>
-  </div>
-</div>
 
   );
 };
